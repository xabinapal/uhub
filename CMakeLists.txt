--- conflicted
+++ resolved
@@ -19,12 +19,7 @@
 option(LINK_SUPPORT "Allow hub linking" OFF)
 option(SSL_SUPPORT "Enable SSL support" ON)
 option(USE_OPENSSL "Use OpenSSL's SSL support" ON )
-<<<<<<< HEAD
-option(SYSTEMD_SUPPORT "Enable logging to the systemd journal" OFF)
-=======
-option(SQLITE_SUPPORT "Enable SQLite support" ON)
 option(SYSTEMD_SUPPORT "Enable systemd notify and journal logging" OFF)
->>>>>>> 143b6858
 option(ADC_STRESS "Enable the stress tester client" OFF)
 
 find_package(Git)
