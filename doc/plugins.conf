--- conflicted
+++ resolved
@@ -21,13 +21,6 @@
 # syslog: if true then syslog is used instead of writing to a file (Unix only)
 plugin /var/lib/uhub/mod_logging.so "file=/var/log/uhub.log"
 
-<<<<<<< HEAD
-
-# Plugin display MOTD \ Rules 
-# motd={path/to/motdfile} rules={/path/to/rulesfile}
-plugin /var/lib/uhub/mod_welcome.so "motd=/etc/uhub/motd.txt rules=/etc/uhub/rules.txt"
-
-=======
 # A simple example plugin
 # plugin /var/lib/uhub/mod_example.so
 
@@ -36,7 +29,6 @@
 # This plugin provides chat history when users are connecting, or
 # when users invoke the !history command.
 # The history command can optionally take a parameter to indicate how many lines of history is requested.
->>>>>>> 875f55a4
 #
 # Parameters:
 # history_max:     the maximum number of messages to keep in history
@@ -59,6 +51,7 @@
 # The motd/rules files can do the following substitutions:
 # %n - Nickname of the user who entered the hub or issued the command.
 # %a - IP address of the user
+# %c - The credentials of the user (guest, user, op, super, admin).
 # %% - Becomes '%'
 # %H - Hour 24-hour format (00-23) (Hub local time)
 # %I - Hour 12-hour format (01-12) (Hub local time)
