/*
 * uhub - A tiny ADC p2p connection hub
 * Copyright (C) 2007-2009, Jan Vidar Krey
 *
 * This program is free software; you can redistribute it and/or modify
 * it under the terms of the GNU General Public License as published by
 * the Free Software Foundation; either version 3 of the License, or
 * (at your option) any later version.
 *
 * This program is distributed in the hope that it will be useful,
 * but WITHOUT ANY WARRANTY; without even the implied warranty of
 * MERCHANTABILITY or FITNESS FOR A PARTICULAR PURPOSE.  See the
 * GNU General Public License for more details.
 *
 * You should have received a copy of the GNU General Public License
 * along with this program.  If not, see <http://www.gnu.org/licenses/>.
 *
 */

#include "uhub.h"


void net_on_read(int fd, short ev, void *arg)
{
	static char buf[MAX_RECV_BUF];
	struct user* user = (struct user*) arg;
	char* pos;
	char* start;
	ssize_t offset;
	ssize_t size;
	ssize_t buflen;
	int more = 1;
	int flag_close = 0;
	
	hub_log(log_trace, "net_on_read() : fd=%d, ev=%d, arg=%p", fd, (int) ev, arg);
	
	if (ev == EV_TIMEOUT)
	{
		more = 0;
		if (user_is_connecting(user))
		{
			flag_close = quit_timeout;
		}
		else
		{
			hub_send_ping(user);
		}
	}
	
	while (more)
	{
		offset = 0;
		if (user->recv_buf)
		{
			memcpy(buf, user->recv_buf, user->recv_buf_offset);
			offset = user->recv_buf_offset;
		}
		else
		{
			offset = 0;
		}
			
		size = net_recv(fd, &buf[offset], MAX_RECV_BUF - offset, 0);
		if (size == -1)
		{
			if (net_error() != EWOULDBLOCK)
				flag_close = quit_socket_error;
			break;
		}
		else if (size == 0)
		{
			flag_close = quit_disconnected;
			break;
		}
		else
		{
			buflen = offset + size;
			start = buf;
			while ((pos = strchr(start, '\n')))
			{
				pos[0] = '\0';
				if (*start && strlen(start) < user->hub->config->max_recv_buffer)
				{
					if (hub_handle_message(user, start, &pos[0]-&start[0]) == -1)
					{
						flag_close = quit_protocol_error;
						more = 0;
						break;
					}
				}
				start = &pos[1];
			}
			
			if (!more) break;
			
			if (&buf[offset + size] > &start[0])
			{
				if (!user->recv_buf)
				{
					user->recv_buf = hub_malloc(user->hub->config->max_recv_buffer);
				}
				
				if (!user->recv_buf)
				{
					flag_close = quit_memory_error;
					break;
				}
				else
				{
					memcpy(user->recv_buf, start, &buf[offset + size] - &start[0]);
					user->recv_buf_offset = &buf[offset + size] - &start[0];
				}
			}
			else
			{
				if (user->recv_buf)
				{
					hub_free(user->recv_buf);
					user->recv_buf = 0;
					user->recv_buf_offset = 0;
				}
			}
		}
	}
	
	if (flag_close)
	{
		user_disconnect(user, flag_close);
		return;
	}
	
	if (user_is_logged_in(user))
	{
		if (user->ev_read)
		{
			struct timeval timeout = { TIMEOUT_IDLE, 0 };
			event_add(user->ev_read, &timeout);
		}
	}
	else if (user_is_connecting(user))
	{
		if (user->ev_read)
		{
			struct timeval timeout = { TIMEOUT_HANDSHAKE, 0 };
			event_add(user->ev_read, &timeout);
		}
	}
}


void net_on_write(int fd, short ev, void *arg)
{
	struct user* user = (struct user*) arg;
	struct adc_message* msg;
	int ret;
	int length;
	int close_flag = 0;
	
	msg = list_get_first(user->send_queue);
	while (msg)
	{
		length = msg->length - user->send_queue_offset;
		ret = net_send(user->sd, &msg->cache[user->send_queue_offset], length, UHUB_SEND_SIGNAL);
	
		if (ret == 0 || (ret == -1 && net_error() == EWOULDBLOCK))
		{
			close_flag = 0;
			break;
		}
		else if (ret > 0)
		{
			
			user->tm_last_write = time(NULL);
			
			if (ret == length)
			{
				user->send_queue_size -= ret;
				user->send_queue_offset = 0;
				
				assert(user->send_queue_size >= 0);
				assert(user->send_queue_offset >= 0);
			
				list_remove(user->send_queue, msg);
				
				if (user_flag_get(user, flag_user_list) && (msg == user->info || user->send_queue_size == 0))
				{
				    user_flag_unset(user, flag_user_list);
				}
				
				adc_msg_free(msg);
				msg = 0;
				
				if (user->send_queue_size == 0)
					break;
			}
			else
			{
				user->send_queue_size -= ret;
<<<<<<< HEAD
				user->send_queue_offset += ret;
=======
				user->send_queue_offset -= ret;
				
				assert(user->send_queue_size >= 0);
				assert(user->send_queue_offset >= 0);
>>>>>>> 5a978d36
				break;
			}
		}
		else
		{
			close_flag = quit_socket_error;
			break;
		}
		msg = list_get_first(user->send_queue);
	}
	
	
	if (close_flag)
	{
		user_disconnect(user, close_flag);
	}
	else
	{
		if (user->send_queue_size > 0 && user->ev_write)
			event_add(user->ev_write, NULL);
	}
}


void net_on_accept(int server_fd, short ev, void *arg)
{
	struct hub_info* hub = (struct hub_info*) arg;
	struct user* user = 0;
	int accept_more = 1;
	const char* addr;
	struct timeval timeout = { TIMEOUT_CONNECTED, 0 };
	
	while (accept_more)
	{
		int fd = net_accept(server_fd);
		if (fd == -1)
		{
			if (net_error() == EWOULDBLOCK)
			{
				break;
			}
			else
			{
				hub_log(log_error, "Accept error: %d %s", net_error(), strerror(net_error()));
				break;
			}
		}
		
		addr = net_get_peer_address(fd);

		/* FIXME: Should have a plugin log this */
		hub_log(log_trace, "Got connection from %s", addr);
		
		/* FIXME: A plugin should perform this check: is IP banned? */
		if (acl_is_ip_banned(hub->acl, addr))
		{
			hub_log(log_info, "Denied      [%s] (IP banned)", addr);
			net_close(fd);
			continue;
		}
		
		user = user_create(hub, fd);
		if (!user)
		{
			hub_log(log_error, "Unable to create user after socket accepted. Out of memory?");
			net_close(fd);
			break;
		}
		
		/* Store IP address in user object */
		ip_convert_to_binary(addr, &user->ipaddr);
		
		net_set_nonblocking(fd, 1);
		net_set_nosigpipe(fd, 1);
		
		event_set(user->ev_read,  fd, EV_READ | EV_PERSIST, net_on_read,  user);
		event_set(user->ev_write, fd, EV_WRITE,             net_on_write, user);
		event_add(user->ev_read,  &timeout);
	}
}

#ifdef ADC_UDP_OPERATION
extern void net_on_packet(int fd, short ev, void *arg)
{
	static char buffer[1024] = {0,};
	// struct hub_info* hub = (struct hub_info*) arg;
	// struct user* user = 0;
	ssize_t size;
	struct sockaddr_storage from;
	socklen_t fromlen;
	
	size = recvfrom(fd, buffer, 1024, 0, (struct sockaddr*) &from, &fromlen);
	
	// FIXME: A plugin should handle this!
	hub_log(log_info, "Datagram    [%s] (%d bytes)", buffer, (int) size);
}
#endif<|MERGE_RESOLUTION|>--- conflicted
+++ resolved
@@ -196,14 +196,10 @@
 			else
 			{
 				user->send_queue_size -= ret;
-<<<<<<< HEAD
 				user->send_queue_offset += ret;
-=======
-				user->send_queue_offset -= ret;
 				
 				assert(user->send_queue_size >= 0);
 				assert(user->send_queue_offset >= 0);
->>>>>>> 5a978d36
 				break;
 			}
 		}
